--- conflicted
+++ resolved
@@ -64,13 +64,6 @@
     });
   }
 
-<<<<<<< HEAD
-  let actions = new Map([
-    ...rowActions,
-    ["Edit", (item: Task) => rowClick(item)],
-    ["Delete", (item: Task) => item.delete()],
-  ]);
-=======
   let actions = new Map([...rowActions, ["Edit", rowClick], ["Delete", rowDelete]]);
 
   function rowDelete(item: Task) {
@@ -81,7 +74,6 @@
       item.delete();
     }
   }
->>>>>>> 58c2ca65
 
   function rowClick(item: Task) {
     dialogTitle = "Edit Task";
