--- conflicted
+++ resolved
@@ -2,11 +2,7 @@
   import { state as GLOBAL_STATE, Shift, State, Task } from "$lib/model";
   import type { Display } from "$lib/ui";
   import { capitalize } from "$lib/utils/misc";
-<<<<<<< HEAD
-  import { DateFormatter, getLocalTimeZone, Time } from "@internationalized/date";
-=======
   import { Time } from "@internationalized/date";
->>>>>>> 58c2ca65
   import { PlusIcon } from "lucide-svelte";
   import { createRender, FlatColumn, type ReadOrWritable } from "svelte-headless-table";
   import { createSortKeysStore, type WritableSortKeys } from "svelte-headless-table/plugins";
