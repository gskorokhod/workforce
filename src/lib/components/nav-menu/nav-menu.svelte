--- conflicted
+++ resolved
@@ -55,8 +55,6 @@
         <span class="overflow-hidden {isExpanded ? 'w-auto' : 'hidden w-0'}"
           >{isExpanded ? "Home" : ""}</span
         >
-<<<<<<< HEAD
-=======
       </Button>
     </li>
     <li class="w-full">
@@ -68,7 +66,6 @@
       >
         <CalendarRangeIcon class="min-w-8" />
         <span class="overflow-hidden {isExpanded ? 'w-auto' : 'hidden w-0'}">Assignments</span>
->>>>>>> 58c2ca65
       </Button>
     </li>
     <li class="w-full">
@@ -78,11 +75,7 @@
         size={isExpanded ? "xl" : "icon-xl"}
         variant={isActive("/shifts/") ? "default" : "ghost"}
       >
-<<<<<<< HEAD
-        <CalendarRangeIcon class="min-w-8" />
-=======
         <CalendarClockIcon class="min-w-8" />
->>>>>>> 58c2ca65
         <span class="overflow-hidden {isExpanded ? 'w-auto' : 'hidden w-0'}">Shifts</span>
       </Button>
     </li>
