<<<<<<< HEAD
import { Assignment, Location, Person, Property, Shift, State, Task } from "./core";

export const state = new State("app_state");

export { Assignment, Location, Person, Property, Shift, State, Task };
=======
import {
  Assignments,
  Location,
  Person,
  Property,
  Shift,
  State,
  Task,
  AssignmentPattern,
} from "./core";

export const state = new State("app_state");

export { Assignments, Location, Person, Property, Shift, State, Task, AssignmentPattern };
>>>>>>> 58c2ca65
<|MERGE_RESOLUTION|>--- conflicted
+++ resolved
@@ -1,10 +1,3 @@
-<<<<<<< HEAD
-import { Assignment, Location, Person, Property, Shift, State, Task } from "./core";
-
-export const state = new State("app_state");
-
-export { Assignment, Location, Person, Property, Shift, State, Task };
-=======
 import {
   Assignments,
   Location,
@@ -18,5 +11,4 @@
 
 export const state = new State("app_state");
 
-export { Assignments, Location, Person, Property, Shift, State, Task, AssignmentPattern };
->>>>>>> 58c2ca65
+export { Assignments, Location, Person, Property, Shift, State, Task, AssignmentPattern };