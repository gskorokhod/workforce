import { noUndefined } from "$lib/utils/misc";
import {
  CalendarDate,
  CalendarDateTime,
  isSameDay,
  isSameMonth,
  isSameYear,
  parseDate,
  startOfYear,
  Time,
  toCalendar,
  toCalendarDate,
  toTimeZone,
  toZoned,
  ZonedDateTime,
  type DateTimeDuration,
  type DateValue,
  type TimeDuration,
} from "@internationalized/date";

import { datetime } from "rrule";
import type { JsonValue } from "type-fest";
import { z } from "zod";

/**
 * Converts a ZonedDateTime or CalendarDate to a Date object in UTC.
 * @param zdt ZonedDateTime or CalendarDate to convert
 * @returns Date object in UTC
 */
export function toUTCDate(dt: DateValue): Date {
  if (dt instanceof CalendarDate) {
    return datetime(dt.year, dt.month, dt.day);
  }

  const d = dt instanceof ZonedDateTime ? toTimeZone(dt, "UTC") : toZoned(dt, "UTC");
  return datetime(d.year, d.month, d.day, d.hour, d.minute, d.second);
}

/**
 * Converts a Date object to its UTC equivalent.
 * @param d Date object to convert
 * @returns Date object in UTC
 */
export function localToUTC(d: Date): Date {
  d.getTimezoneOffset();
  return datetime(
    d.getUTCFullYear(),
    d.getUTCMonth() + 1,
    d.getUTCDate(),
    d.getUTCHours(),
    d.getUTCMinutes(),
    d.getUTCSeconds(),
  );
}

/**
 * Checks if a date is in a list of dates (by UTC value).
 * @param date Date to check
 * @param dates Dates to check against
 * @returns True if the date is in the list, false otherwise
 */
export function hasDate(date: Date, dates: Date[]): boolean {
  return dates.map((d) => d.valueOf()).includes(date.valueOf());
}

/**
 * Get the quotient and remainder of a division operation.
 * @param a Numerator
 * @param b Denominator
 * @returns [quotient, remainder]
 */
export function divMod(a: number, b: number): [number, number] {
  return [Math.floor(a / b), a % b];
}

/**
 * Get the duration between two ZonedDateTime objects.
 * @param a Start date
 * @param b End date
 * @returns Duration between the two dates (in days, hours, minutes, seconds, and milliseconds)
 *
 * Note: the duration is calculated by absolute value
 */
export function dtDurationBetween(a: DateValue, b: DateValue) {
  const aDate = a instanceof ZonedDateTime ? a.toDate() : a.toDate("UTC");
  const bDate = b instanceof ZonedDateTime ? b.toDate() : b.toDate("UTC");
  const totalMillis = Math.abs(aDate.valueOf() - bDate.valueOf());

  const [totalSeconds, millis] = divMod(totalMillis, 1000);
  const [totalMinutes, seconds] = divMod(totalSeconds, 60);
  const [totalHours, minutes] = divMod(totalMinutes, 60);
  const [days, hours] = divMod(totalHours, 24);

  return {
    days,
    hours,
    minutes,
    seconds,
    milliseconds: millis,
  };
}

/**
 * Get the number of calendar days between two dates.
 * Note: the result is calculated by converting both dates to the UTC midnight of the same day, and then calculating the difference.
 *
 * @param start Start date.
 * @param end End date
 * @returns Number of calendar days between the two dates. If the start date is after the end date, the result will be negative.
 *
 * @example `calendarDaysBetween('2024-01-01', '2023-12-31')` -> `-1`
 * @example `calendarDaysBetween('2024-01-01T10:30', '2024-01-01T23:59')` -> `0`
 * @example `calendarDaysBetween('2024-01-01T23:59', '2024-01-02T00:01')` -> `1`
 */
export function calendarDaysBetween(start: DateValue, end: DateValue): number {
  if (isSameDay(start, end)) {
    return 0;
  }

  const startZDT =
    start instanceof ZonedDateTime ? toTimeZone(start, "UTC") : toZoned(start, "UTC");
  const endZDT = end instanceof ZonedDateTime ? toTimeZone(end, "UTC") : toZoned(end, "UTC");

  const stMidnight = startZDT.set({ hour: 0, minute: 0, second: 0, millisecond: 0 });
  const endMidnight = endZDT.set({ hour: 0, minute: 0, second: 0, millisecond: 0 });

  const days = dtDurationBetween(stMidnight, endMidnight).days;
  return start.compare(end) < 0 ? days : -days;
}

/**
 * Get the number of calendar months between two ZonedDateTime objects, in the calendar system of the start date.
 *
 * Note: For the Gregorian calendar, this will calculate the difference in months directly (since there are always 12 months in a year).
 *       For non-Gregorian calendars, this will loop through each year between the two dates and add the number of months in each year.
 *       This is because in some calendars, the number of months in a year can vary (e.g. in the Hebrew calendar, a leap year has 13 months).
 *
 * @param start Start date
 * @param end End date
 * @returns Number of calendar months between the two dates. If the start date is after the end date, the result will be negative.
 *
 * @example `calendarMonthsBetween('2024-01-01', '2023-12-31')` -> `-1`
 * @example `calendarMonthsBetween('2024-01-01', '2024-01-31')` -> `0`
 * @example `calendarMonthsBetween('2024-01-01', '2024-02-01')` -> `1`
 * @example `calendarMonthsBetween('2024-01-01', '2024-02-29')` -> `1`
 * @example `calendarMonthsBetween('2024-01-01', '2024-03-01')` -> `2`
 */
export function calendarMonthsBetween(start: DateValue, end: DateValue): number {
  start = start.copy();
  end = toCalendar(end, start.calendar);

  if (isSameMonth(start, end)) {
    return 0;
  }

  if (start.compare(end) > 0) {
    return -calendarMonthsBetween(end, start);
  }

  if (start.calendar.identifier === "gregory") {
    return (end.year - start.year) * 12 + end.month - start.month;
  }

  let ans = 0;
  while (!isSameYear(start, end)) {
    const monthsInYear = start.calendar.getMonthsInYear(start);
    start = startOfYear(start.add({ years: 1 }));
    ans += monthsInYear;
  }

  return ans + end.month - start.month;
}

/**
 * Get the number of days in the month of a given date.
 * @param dt ZonedDateTime, CalendarDateTime, or CalendarDate object
 * @returns number of calendar days in the month of the given date
 *
 * @example `getDaysInMonth('2024-01-01')` -> `31`
 * @example `getDaysInMonth('2024-02-01')` -> `29`
 */
export function getDaysInMonth(dt: DateValue): number {
  return dt.calendar.getDaysInMonth(dt);
}

/**
 * Get the number of full years between two ZonedDateTime objects, in the calendar system of the start date.
 * @param start Start date
 * @param end End date
 * @returns Number of full years between the two dates. If the start date is after the end date, the result will be negative.
 * @example `fullYearsBetween('2024-01-01', '2023-12-31')` -> `0`
 * @example `fullYearsBetween('2024-01-01', '2024-12-31')` -> `0`
 * @example `fullYearsBetween('2024-01-01', '2025-01-01')` -> `1`
 */
export function fullYearsBetween(start: DateValue, end: DateValue): number {
  start = start.copy();
  end = toCalendar(end, start.calendar);

  if (isSameYear(start, end)) {
    return 0;
  }

  if (start.compare(end) > 0) {
    return -fullYearsBetween(end, start);
  }

  const years = end.year - start.year;
  const startNext = start.add({ years: years });

  if (end.compare(startNext) < 0) {
    return years - 1;
  } else {
    return years;
  }
}

/**
 * Add `d` to `value`, wrapping around the range `[min, max]`.
 * @param value Value to add to
 * @param d Amount to add (can be negative)
 * @param min Minimum value (inclusive)
 * @param max Maximum value (inclusive)
 * @returns Result of adding `d` to `value`, wrapping around the range `[min, max]`
 */
export function cycle(value: number, d: number, min: number, max: number): number {
  const range = max - min + 1;
  const n = (value - min + d) % range;
  return n < 0 ? n + range : n + min;
}

/**
 * Get the latest of two ZonedDateTime, CalendarDateTime, or CalendarDate objects.
 * @param a First object
 * @param b Second object
 * @returns The later of the two datetimes
 */
export function dtMax<T extends DateValue | Time>(a: T, b: T): T {
  if (a instanceof Time && b instanceof Time) {
    return a.compare(b) >= 0 ? a : b;
  } else if (!(a instanceof Time) && !(b instanceof Time)) {
    return a.compare(b) >= 0 ? a : b;
  }
  throw new Error("Cannot mix Time and ZonedDateTime objects");
}

/**
 * Get the earliest of two ZonedDateTime, CalendarDateTime, or CalendarDate objects.
 * @param a First object
 * @param b Second object
 * @returns The earlier of the two datetimes
 */
export function dtMin<T extends DateValue | Time>(a: T, b: T): T {
  if (a instanceof Time && b instanceof Time) {
    return a.compare(b) <= 0 ? a : b;
  } else if (!(a instanceof Time) && !(b instanceof Time)) {
    return a.compare(b) <= 0 ? a : b;
  }
  throw new Error("Cannot mix Time and ZonedDateTime objects");
}

/**
 * Convert a TimeDuration object to milliseconds.
 * @param dur TimeDuration object
 * @returns number of milliseconds
 */
export function toMillis(dur: TimeDuration | Time): number {
  if (dur instanceof Time) {
    return dur.hour * 60 * 60 * 1000 + dur.minute * 60 * 1000 + dur.second * 1000 + dur.millisecond;
  }
  const d = completeDuration(dur);
  return d.milliseconds + d.seconds * 1000 + d.minutes * 60 * 1000 + d.hours * 60 * 60 * 1000;
}

/**
 * Convert a TimeDuration object to minutes.
 * @param dur TimeDuration object
 * @returns number of minutes
 */
export function toMinutes(dur: TimeDuration | Time): number {
  return toMillis(dur) / 60000;
}

/**
 * Get the duration between two Time objects or two DateValue objects.
 * @param a Start date or time
 * @param b End date or time
 * @returns TimeDuration object representing the absolute duration between the two dates or times
 */
export function timeDurationBetween<T extends DateValue | Time>(a: T, b: T): TimeDuration {
  if (a instanceof Time && b instanceof Time) {
    const mins = Math.abs(toMinutes(b as Time) - toMinutes(a as Time));
    const [hours, minutes] = divMod(mins, 60);
    return { hours, minutes, seconds: 0, milliseconds: 0 };
  }
  if (!(a instanceof Time) && !(b instanceof Time)) {
    const dtd = dtDurationBetween(a, b);
    return {
      hours: Math.abs(dtd.days * 24 + dtd.hours),
      minutes: Math.abs(dtd.minutes),
      seconds: Math.abs(dtd.seconds),
      milliseconds: Math.abs(dtd.milliseconds),
    };
  }
  throw new Error("Cannot mix Time and ZonedDateTime objects");
}

/**
 * Get the number of minutes between two Time objects or two DateValue objects.
 * @param a Start date or time
 * @param b End date or time
 * @returns Absolute number of minutes between the two dates or times
 */
export function minutesBetween<T extends DateValue | Time>(a: T, b: T): number {
  return toMinutes(timeDurationBetween(a, b));
}

/**
 * Convert a number of minutes to a Time object.
 * @param minutes number of minutes
 * @returns Time object
 */
export function timeFromMinutes(minutes: number): Time {
  const [hours, mins] = divMod(minutes, 60);
  return new Time(hours, mins);
}

type WithTime = ZonedDateTime | CalendarDateTime | Time | Date | TimeDuration;

/**
 * Extract the time component from a ZonedDateTime, CalendarDateTime, Time, Date, or TimeDuration object.
 * @param time Object to extract time from
 * @returns Time object
 */
export function timeComponent(time: WithTime | undefined | null): Time {
  if (!time) {
    return new Time(0, 0);
  }
  if (time instanceof Time) {
    return time;
  }
  if (time instanceof Date) {
    return new Time(time.getHours(), time.getMinutes(), time.getSeconds(), time.getMilliseconds());
  }
  if (time instanceof ZonedDateTime || time instanceof CalendarDateTime) {
    return new Time(time.hour, time.minute, time.second, time.millisecond);
  }
  return new Time(time.hours, time.minutes, time.seconds, time.milliseconds);
}

/**
 * Format a Time object as a string.
 * @param time Time object to format
 * @param options Intl.DateTimeFormatOptions overrides
 * @param locale Locale to use. Defaults to the user's preferred languages, or "en" as a fallback.
 * @returns Formatted time string
 */
export function fmtTime(
  time: WithTime | undefined | null,
  options: Intl.DateTimeFormatOptions = {},
  locale = navigator.languages || "en",
): string {
  const tc = timeComponent(time);
  const dt = new Date();
  dt.setHours(tc.hour);
  dt.setMinutes(tc.minute);

  return dt.toLocaleTimeString(locale, {
    hour: "numeric",
    minute: "numeric",
    ...options,
  });
}

/**
 * Convert milliseconds to a TimeDuration object.
 * @param ms Milliseconds
 * @returns TimeDuration object
 */
export function fromMillis(ms: number): TimeDuration {
  const [secondsCarry, milliseconds] = divMod(ms, 1000);
  const [minutesCarry, seconds] = divMod(secondsCarry, 60);
  const [hours, minutes] = divMod(minutesCarry, 60);
  return {
    hours,
    minutes,
    seconds,
    milliseconds,
  };
}

/**
 * Compare two TimeDuration objects.
 * @param a TimeDuration object
 * @param b TimeDuration object
 * @returns Negative if `a` is less than `b`, positive if `a` is greater than `b`, and 0 if they are equal
 */
export function cmpTime(a: TimeDuration | Time, b: TimeDuration | Time): number {
  return toMillis(a) - toMillis(b);
}

/**
 * Add two TimeDuration objects together.
 * @param a TimeDuration object
 * @param b TimeDuration object
 * @returns TimeDuration object representing the sum of `a` and `b`
 */
export function addTime(a: TimeDuration | Time, b: TimeDuration | Time): TimeDuration {
  return fromMillis(toMillis(a) + toMillis(b));
}

/**
 * Get the absolute difference between two TimeDuration objects.
 * @param a TimeDuration object
 * @param b TimeDuration object
 * @returns TimeDuration object representing the absolute difference between `a` and `b`
 */
export function diffTime(a: TimeDuration | Time, b: TimeDuration | Time): TimeDuration {
  return fromMillis(Math.abs(toMillis(a) - toMillis(b)));
}

/**
 * Return the latest of two Time objects or the longest of two TimeDuration objects.
 */
export function tMax(a: TimeDuration | Time, b: TimeDuration | Time): TimeDuration | Time {
  return cmpTime(a, b) >= 0 ? a : b;
}

/**
 * Return the earliest of two Time objects or the shortest of two TimeDuration objects.
 */
export function tMin(a: TimeDuration | Time, b: TimeDuration | Time): TimeDuration | Time {
  return cmpTime(a, b) <= 0 ? a : b;
}

export const timeDurationSchema = z.object({
  hours: z.number().int().optional(),
  minutes: z.number().int().optional(),
  seconds: z.number().int().optional(),
  milliseconds: z.number().int().optional(),
});

export const dateTimeDurationSchema = timeDurationSchema.extend({
  years: z.number().int().optional(),
  months: z.number().int().optional(),
  weeks: z.number().int().optional(),
  days: z.number().int().optional(),
});

/**
 * Fill missing fields in a DateTimeDuration object with default values.
 * @param dur Partial DateTimeDuration object
 * @returns DateTimeDuration object with all fields filled
 */
export function completeDuration(dur: Partial<DateTimeDuration>): Required<DateTimeDuration> {
  return Object.fromEntries(
    Object.entries(dur).map(([k, v]) => [k, v ?? 0]),
  ) as Required<DateTimeDuration>;
}

/**
 * Parse a DateTimeDuration object from a JSON object.
 * @param json JSON object to parse
 * @returns DateTimeDuration object, or undefined if the JSON object is invalid
 */
export function parseDateTimeDuration(json: JsonValue): DateTimeDuration | undefined {
<<<<<<< HEAD
  return dateTimeDurationSchema.safeParse(json).data;
=======
  if (typeof json !== "object" || !json) {
    return undefined;
  }

  const jsn = json as JsonObject;
  const ans = {
    years: tryParseInt(jsn.years),
    months: tryParseInt(jsn.months),
    days: tryParseInt(jsn.days),
    weeks: tryParseInt(jsn.weeks),
    hours: tryParseInt(jsn.hours),
    minutes: tryParseInt(jsn.minutes),
    seconds: tryParseInt(jsn.seconds),
    milliseconds: tryParseInt(jsn.milliseconds),
  };
  return noUndefined(ans);
>>>>>>> 52b6b597
}

export const cdSchema = z.string().transform(parseDate);

/**
 * Try to parse an array of dates from a JSON value.
 * @param json JSON value to parse
 * @returns Array of dates
 */
export function parseDates(json: JsonValue): CalendarDate[] {
  return z.array(cdSchema).safeParse(json).data ?? [];
}

/**
 * Get a list of all days between two dates.
 * @param start Range start (inclusive)
 * @param end Range end (inclusive)
 * @returns Array of CalendarDate objects
 */
export function allDaysBetween(start: DateValue, end: DateValue): CalendarDate[] {
  const dates: CalendarDate[] = [];
  let current = start.copy();
  while (current.compare(end) <= 0) {
    dates.push(toCalendarDate(current));
    current = current.add({ days: 1 });
  }
  return dates;
}

interface Event {
  start: Time;
  end: Time;
}

/**
 * Get the overlap between two events.
 * @param a Event with start and end times
 * @param b Event with start and end times
 * @returns Overlapping time period, or undefined if the events do not overlap
 */
export function getClash(a: Event, b: Event): Event | null {
  const start = tMax(a.start, b.start) as Time;
  const end = tMin(a.end, b.end) as Time;

  if (cmpTime(start, end) >= 0) {
    return null;
  }

  return { start, end };
}<|MERGE_RESOLUTION|>--- conflicted
+++ resolved
@@ -463,26 +463,7 @@
  * @returns DateTimeDuration object, or undefined if the JSON object is invalid
  */
 export function parseDateTimeDuration(json: JsonValue): DateTimeDuration | undefined {
-<<<<<<< HEAD
   return dateTimeDurationSchema.safeParse(json).data;
-=======
-  if (typeof json !== "object" || !json) {
-    return undefined;
-  }
-
-  const jsn = json as JsonObject;
-  const ans = {
-    years: tryParseInt(jsn.years),
-    months: tryParseInt(jsn.months),
-    days: tryParseInt(jsn.days),
-    weeks: tryParseInt(jsn.weeks),
-    hours: tryParseInt(jsn.hours),
-    minutes: tryParseInt(jsn.minutes),
-    seconds: tryParseInt(jsn.seconds),
-    milliseconds: tryParseInt(jsn.milliseconds),
-  };
-  return noUndefined(ans);
->>>>>>> 52b6b597
 }
 
 export const cdSchema = z.string().transform(parseDate);
