--- conflicted
+++ resolved
@@ -15,9 +15,6 @@
 import type { JsonObject, JsonValue } from "type-fest";
 import { fromRecurrenceOptions, toRecurrenceOptions, type RecurrenceOptions } from "./options";
 import { TimeSlot } from "./timeslot";
-<<<<<<< HEAD
-import { cdSchema, timeDurationBetween, timeDurationSchema, toUTCDate } from "./utils";
-=======
 import {
   cdSchema,
   formattedDuration,
@@ -25,7 +22,6 @@
   timeDurationSchema,
   toUTCDate,
 } from "./utils";
->>>>>>> 58c2ca65
 import { z } from "zod";
 
 interface RecurrenceProps {
@@ -130,22 +126,14 @@
     startDate: CalendarDate;
     endDate?: CalendarDate;
     times?: number;
-<<<<<<< HEAD
-    start: Time;
-    end: Time;
-=======
     start?: Time;
     end?: Time;
->>>>>>> 58c2ca65
     tzid?: string;
   }) {
     const tzid = props.tzid || getLocalTimeZone();
     const dtstart = toZoned(toCalendarDateTime(props.startDate, props.start), tzid);
-<<<<<<< HEAD
-=======
     const duration =
       props.start && props.end ? timeDurationBetween(props.start, props.end) : undefined;
->>>>>>> 58c2ca65
     if (props.endDate) {
       return new Recurrence({
         tzid,
@@ -154,10 +142,7 @@
           dtstart,
           until: toZoned(toCalendarDateTime(props.endDate, props.end), tzid),
         },
-<<<<<<< HEAD
-=======
         duration,
->>>>>>> 58c2ca65
       });
     } else {
       return new Recurrence({
@@ -167,11 +152,7 @@
           dtstart,
           count: props.times,
         },
-<<<<<<< HEAD
-        duration: timeDurationBetween(props.start, props.end),
-=======
         duration,
->>>>>>> 58c2ca65
       });
     }
   }
