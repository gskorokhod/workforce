<<<<<<< HEAD
import { Icon, type Display } from "$lib/ui";
import { CalendarDate, isSameDay, parseDate } from "@internationalized/date";
import { type Writable, writable, get as _get, type Readable, derived } from "svelte/store";
import type { JsonObject } from "type-fest";
import { Person } from "./person";
import { Shift } from "./shift";
import { State, subsetOne } from "./state";
import { z } from "zod";
import { Displayable } from "./displayable";
import { uuidOf, type IdOr } from "./misc";

const assignmentType = z.enum(["simple", "granular", "day_off"]);
export type AssignmentType = z.infer<typeof assignmentType>;

interface AssignmentProps extends Partial<Display> {
  person: IdOr<Person>;
  date: CalendarDate;
}

export abstract class Assignment extends Displayable {
  abstract readonly type: AssignmentType;
  date: CalendarDate;
  protected _person_uuid: Writable<string>;

  constructor(props: AssignmentProps, state: State, uuid?: string) {
    super(
      {
        name: "Assignment",
        ...props,
      },
      state,
      uuid,
    );
    this._person_uuid = writable(uuidOf(props.person));
    this.date = props.date;
  }

  static rGetOn(state: State, date: CalendarDate): Readable<Assignment[]> {
    return derived(state.assignments, (assignments) => {
      assignments.filter((a) => isSameDay(a.date, date));
    });
  }

  static rGetForPerson(state: State, person: Person): Readable<Assignment[]> {
    return derived(state.assignments, (assignments) => {
      assignments.filter((a) => a.person?.eq(person));
    });
  }

  static fromJSON(json: JsonObject, state: State): Assignment {
    const type = assignmentType.parse(json.type);
    switch (type) {
      case "simple":
        return SimpleAssignment.fromJSON(json, state);
      case "day_off":
        return DayOff.fromJSON(json, state);
      case "granular":
        throw new Error("TODO: Granular assignments are not yet supported");
    }
  }

  static propsFromJSON(json: JsonObject, state: State): AssignmentProps {
    return {
      ...super.fromJSON(json, state),
      person: z.string().parse(json.person),
      date: z.string().transform(parseDate).parse(json.date),
    };
  }

  toJSON(): JsonObject {
    return {
      ...super.toJSON(),
      type: this.type,
      person: _get(this._person_uuid),
      date: this.date.toString(),
    };
  }

  copy(): Assignment {
    return Assignment.fromJSON(this.toJSON(), this.state);
  }

  get person(): Person | undefined {
    return _get(this.rPerson);
  }

  set person(person: Person) {
    this.rPerson.set(person);
=======
import { CalendarDate, parseDate, type DateValue } from "@internationalized/date";
import { Shift } from "./shift";
import { Person } from "./person";
import type { JsonArray, JsonObject } from "type-fest";
import { uuidOf, type IdOr } from "./misc";
import { derived, get as _get, type Writable } from "svelte/store";
import { z } from "zod";
import type { State } from "./state";
import { Base } from "./base";
import { HashMap } from "$lib/utils";
import { Recurrence } from "../temporal";

// ---- Assignment type ----

export type Assignment = {
  person: Person;
  date: CalendarDate;
  preference: AssignmentPreference;
} & (
  | {
      type: "DAY_OFF";
      shift?: never;
      reason?: string;
    }
  | {
      type: "SHIFT";
      shift: Shift;
      reason?: string;
    }
);

// ---- Map of one-off Assignments ----

export class Assignments {
  protected _state: State;
  data = new Map<string, HashMap<CalendarDate, AssignmentEntry>>();

  constructor(state: State, assignments?: Iterable<Assignment | RawAssignment>) {
    this._state = state;
    if (assignments) {
      for (const assignment of assignments) {
        this.put(assignment.person, assignment.date, assignment as AssignmentEntry);
      }
    }
  }

  static fromJSON(json: unknown, state: State): Assignments {
    const res: RawAssignment[] = z.array(assignmentSchema).parse(json);
    return new Assignments(state, res);
  }

  toJSON(): JsonArray {
    const ans = [];
    for (const [person, assignments] of this.data.entries()) {
      for (const [date, entry] of assignments.entries()) {
        ans.push(
          assignmentJSON({
            ...entry,
            person,
            date,
          }),
        );
      }
    }
    return ans;
  }

  put(person: IdOr<Person>, date: CalendarDate, entry: AssignmentEntry) {
    // console.log("put", person, date, to);
    const personId = uuidOf(person);
    if (!this.data.has(personId)) {
      this.data.set(personId, new HashMap());
    }
    // eslint-disable-next-line @typescript-eslint/no-non-null-assertion
    this.data.get(personId)!.set(date, entry);
  }

  delete(person: IdOr<Person>, date: CalendarDate) {
    const personId = uuidOf(person);
    if (!this.data.has(personId)) {
      return;
    }
    // eslint-disable-next-line @typescript-eslint/no-non-null-assertion
    this.data.get(personId)!.delete(date);
  }

  clear() {
    this.data.clear();
  }

  get(aPerson: IdOr<Person>, date: CalendarDate): Assignment | undefined {
    const res = this.data.get(uuidOf(aPerson))?.get(date);
    if (!res) {
      return undefined;
    }

    const person = _get(this._state._people).get(uuidOf(aPerson));
    if (!person) {
      return undefined;
    }

    const shift = res.shift ? _get(this._state._shifts).get(uuidOf(res.shift)) : undefined;
    return {
      ...res,
      person,
      date,
      shift,
    } as Assignment;
  }

  getFor(aPerson: IdOr<Person>): HashMap<CalendarDate, Assignment> {
    const res = new HashMap<CalendarDate, Assignment>();
    const person = _get(this._state._people).get(uuidOf(aPerson));
    if (!person) {
      return res;
    }

    for (const [date, to] of this.data.get(uuidOf(aPerson)) || new HashMap()) {
      const shift = to.shift ? _get(this._state._shifts).get(uuidOf(to.shift)) : undefined;
      res.set(date, {
        ...to,
        person,
        date,
        shift,
      } as Assignment);
    }
    return res;
  }

  get byDate(): HashMap<CalendarDate, Assignment[]> {
    const map = new HashMap<CalendarDate, Assignment[]>();
    for (const [personID, dates] of this.data) {
      for (const [date, to] of dates) {
        const person = _get(this._state._people).get(personID);
        if (!person) {
          continue;
        }

        if (!map.has(date)) {
          map.set(date, []);
        }

        const shift = to.shift ? _get(this._state._shifts).get(uuidOf(to.shift)) : undefined;
        // eslint-disable-next-line @typescript-eslint/no-non-null-assertion
        map.get(date)!.push({
          ...to,
          person,
          date,
          shift,
        } as Assignment);
      }
    }
    return map;
  }

  get entries(): Assignment[] {
    return _get(this.rEntries);
  }

  get rEntries(): Writable<Assignment[]> {
    const readable = derived([this._state._people, this._state._shifts], ([people, shifts]) => {
      const ans: Assignment[] = [];
      for (const [personID, dates] of this.data) {
        for (const [date, entry] of dates) {
          const person = people.get(personID);
          if (!person) {
            continue;
          }

          switch (entry.type) {
            case "DAY_OFF": {
              ans.push({
                ...entry,
                person,
                date,
              });
              break;
            }
            case "SHIFT": {
              const shift = shifts.get(uuidOf(entry.shift));
              if (!shift) {
                continue;
              }
              ans.push({
                ...entry,
                person,
                date,
                shift,
              });
              break;
            }
          }
        }
      }
      return ans;
    });

    const set = (entries: Assignment[]) => {
      this.data.clear();
      for (const entry of entries) {
        this._state.put(entry.person);
        if (entry.shift) {
          this._state.put(entry.shift);
        }
        this.put(entry.person, entry.date, entry);
      }
    };

    const update = (updater: (entries: Assignment[]) => Assignment[]) => {
      set(updater(_get(readable)));
    };

    return {
      subscribe: readable.subscribe,
      set,
      update,
    };
>>>>>>> 58c2ca65
  }
}

<<<<<<< HEAD
  get rPerson(): Writable<Person | undefined> {
    return subsetOne(this.state._people, this._person_uuid);
=======
// ---- Assignment Pattern ----

export interface AssignmentPatternProps {
  pattern: Recurrence;
  person: IdOr<Person>;
  params: AssignmentEntry;
}

export class AssignmentPattern extends Base {
  pattern: Recurrence;
  _person: string;
  params: AssignmentEntry;

  constructor(props: AssignmentPatternProps, state: State, uuid?: string) {
    super(state, uuid);
    this.pattern = props.pattern;
    this._person = uuidOf(props.person);
    this.params = props.params;
>>>>>>> 58c2ca65
  }
}

<<<<<<< HEAD
export class DayOff extends Assignment {
  type: AssignmentType = "day_off";

  constructor(props: AssignmentProps, state: State, uuid?: string) {
    const person = _get(state._people).get(uuidOf(props.person));
    super(
      {
        name: "Day Off",
        description: `${person?.name || "This person"} is taking a day off on this date`,
        icon: Icon.fromString("lucide:calendar-off", "red"),
        ...props,
      },
      state,
      uuid,
    );
  }

  static rGetOn(state: State, date: CalendarDate): Readable<DayOff[]> {
    return derived(state.assignments, (assignments) => {
      assignments.filter((a) => a instanceof DayOff && isSameDay(a.date, date));
    });
  }

  static rGetForPerson(state: State, person: Person): Readable<DayOff[]> {
    return derived(state.assignments, (assignments) => {
      assignments.filter((a) => a instanceof DayOff && a.person?.eq(person));
    });
  }

  static fromJSON(json: JsonObject, state: State): DayOff {
    return new DayOff(
      {
        ...Assignment.propsFromJSON(json, state),
      },
      state,
      z.optional(z.string()).parse(json.uuid),
    );
=======
  static fromJSON(json: JsonObject, state: State): AssignmentPattern {
    return new AssignmentPattern(
      {
        pattern: Recurrence.fromJSON(json.pattern),
        person: z.string().parse(json.person),
        params: assignmentEntrySchema.parse(json.params),
      },
      state,
    );
  }

  toJSON(): JsonObject {
    return {
      ...super.toJSON(),
      pattern: this.pattern.toJSON(),
      person: this._person,
      params: assignmentEntryJSON(this.params),
    };
  }

  copy(): AssignmentPattern {
    return new AssignmentPattern(
      {
        params: { ...this.params },
        pattern: this.pattern.copy(),
        person: this._person,
      },
      this.state,
      this.uuid,
    );
  }

  expand(after?: DateValue, before?: DateValue, inclusive = true, limit = -1): Assignments {
    const ans = new Assignments(this.state);
    const occurrences = this.pattern.occurrences(after, before, inclusive, limit);
    for (const occurrence of occurrences) {
      for (const date of occurrence.getDates()) {
        ans.put(this._person, date, this.params);
      }
    }
    return ans;
  }

  set shift(shift: Shift | undefined) {
    this.params.shift = shift ? uuidOf(shift) : undefined;
>>>>>>> 58c2ca65
  }
}

<<<<<<< HEAD
export interface SimpleAssignmentProps extends AssignmentProps {
  shift: IdOr<Shift>;
}

export class SimpleAssignment extends Assignment {
  type: AssignmentType = "simple";
  private _shift_uuid: Writable<string>;

  constructor(props: SimpleAssignmentProps, state: State, uuid?: string) {
    const shift = _get(state._shifts).get(uuidOf(props.shift));
    super(
      {
        ...shift,
        ...props,
      },
      state,
      uuid,
    );
    this._shift_uuid = writable(uuidOf(props.shift));
=======
  get shift(): Shift | undefined {
    const uuid = this.params.shift ? uuidOf(this.params.shift) : undefined;
    if (uuid) {
      return _get(this.state._shifts).get(uuid);
    }
    return undefined;
  }

  set person(person: Person | undefined) {
    if (person) {
      this._person = uuidOf(person);
    }
  }

  get person(): Person | undefined {
    return _get(this.state._people).get(this._person);
>>>>>>> 58c2ca65
  }
}

<<<<<<< HEAD
  static rGetOn(state: State, date: CalendarDate): Readable<SimpleAssignment[]> {
    return derived(state.assignments, (assignments) => {
      assignments.filter((a) => a instanceof SimpleAssignment && isSameDay(a.date, date));
    });
  }

  static rGetForPerson(state: State, person: Person): Readable<SimpleAssignment[]> {
    return derived(state.assignments, (assignments) => {
      assignments.filter((a) => a instanceof SimpleAssignment && a.person?.eq(person));
    });
  }

  static rGetForShift(state: State, shift: Shift): Readable<SimpleAssignment[]> {
    return derived(state.assignments, (assignments) => {
      assignments.filter((a) => a instanceof SimpleAssignment && a.shift?.eq(shift));
    });
  }

  static fromJSON(json: JsonObject, state: State): SimpleAssignment {
    return new SimpleAssignment(
      {
        ...Assignment.propsFromJSON(json, state),
        shift: z.string().parse(json.shift),
      },
      state,
      z.optional(z.string()).parse(json.uuid),
    );
  }

  set shift(shift: Shift) {
    this.rShift.set(shift);
  }

  get shift(): Shift | undefined {
    return _get(this.rShift);
  }

  get rShift(): Writable<Shift | undefined> {
    return subsetOne(this.state._shifts, this._shift_uuid);
  }
}
=======
// ---- Resolving Assignments ----

export type ResolvedAssignment = Assignment & {
  source: Assignments | AssignmentPattern;
};

export function resolveAssignments(
  oneOff: Assignments,
  patterns: AssignmentPattern[],
  after?: DateValue,
  before?: DateValue,
  inclusive = true,
  limit = -1,
): HashMap<Person, HashMap<CalendarDate, ResolvedAssignment>> {
  const ans = new HashMap<Person, HashMap<CalendarDate, ResolvedAssignment>>();

  for (const entry of oneOff.entries) {
    const { person, date } = entry;
    if (!ans.has(person)) {
      ans.set(person, new HashMap<CalendarDate, ResolvedAssignment>());
    }
    // eslint-disable-next-line @typescript-eslint/no-non-null-assertion
    ans.get(person)!.set(date, {
      ...entry,
      source: oneOff,
    });
  }

  for (const pattern of patterns) {
    for (const entry of pattern.expand(after, before, inclusive, limit).entries) {
      const { person, date } = entry;
      if (!ans.has(person)) {
        ans.set(person, new HashMap<CalendarDate, ResolvedAssignment>());
      }
      // eslint-disable-next-line @typescript-eslint/no-non-null-assertion
      ans.get(person)!.set(date, {
        ...entry,
        source: pattern,
      });
    }
  }

  return ans;
}

// ---- Shorthands for constructing AssignmentEntry ----

export function toShift(
  shift: IdOr<Shift>,
  preference: AssignmentPreference = "preferred",
): AssignmentEntry {
  return {
    type: "SHIFT",
    shift,
    preference,
  };
}

export function dayOff(
  preference: AssignmentPreference = "preferred",
  reason?: string,
): AssignmentEntry {
  return {
    type: "DAY_OFF",
    preference,
    reason,
  };
}

// ---- Serialization ----

export function assignmentsSerializer(state: State) {
  return {
    stringify: (assignments: Assignments) => JSON.stringify(assignments.toJSON()),
    parse: (json: string) => Assignments.fromJSON(JSON.parse(json), state),
  };
}

function assignmentEntryJSON(entry: AssignmentEntry): JsonObject {
  return {
    type: entry.type,
    preference: entry.preference,
    shift: entry.shift ? uuidOf(entry.shift) : null,
    reason: entry.reason || null,
  };
}

export function assignmentJSON(assignment: Assignment | RawAssignment): JsonObject {
  return {
    person: uuidOf(assignment.person),
    date: assignment.date.toString(),
    ...assignmentEntryJSON(assignment),
  };
}

// ---- Zod Schemas ----

export type AssignmentEntry = z.infer<typeof assignmentEntrySchema>;
export type AssignmentPreference = z.infer<typeof preferenceSchema>;
type RawAssignment = z.infer<typeof assignmentSchema>;

const preferenceSchema = z.enum(["preferred", "required"]);

const assignmentEntrySchema = z
  .object({
    preference: preferenceSchema,
    reason: z
      .string()
      .nullish()
      .transform((x) => x ?? undefined),
  })
  .and(
    z.discriminatedUnion("type", [
      z.object({
        type: z.literal("DAY_OFF"),
        shift: z
          .never()
          .nullish()
          .transform((x) => x ?? undefined),
      }),
      z.object({
        type: z.literal("SHIFT"),
        shift: z.string().or(z.any().refine((val) => val instanceof Shift)),
      }),
    ]),
  );

const assignmentSchema = z
  .object({
    person: z.string().or(z.any().refine((val) => val instanceof Person)),
    date: z.string().transform(parseDate),
  })
  .and(assignmentEntrySchema);
>>>>>>> 58c2ca65
<|MERGE_RESOLUTION|>--- conflicted
+++ resolved
@@ -1,93 +1,3 @@
-<<<<<<< HEAD
-import { Icon, type Display } from "$lib/ui";
-import { CalendarDate, isSameDay, parseDate } from "@internationalized/date";
-import { type Writable, writable, get as _get, type Readable, derived } from "svelte/store";
-import type { JsonObject } from "type-fest";
-import { Person } from "./person";
-import { Shift } from "./shift";
-import { State, subsetOne } from "./state";
-import { z } from "zod";
-import { Displayable } from "./displayable";
-import { uuidOf, type IdOr } from "./misc";
-
-const assignmentType = z.enum(["simple", "granular", "day_off"]);
-export type AssignmentType = z.infer<typeof assignmentType>;
-
-interface AssignmentProps extends Partial<Display> {
-  person: IdOr<Person>;
-  date: CalendarDate;
-}
-
-export abstract class Assignment extends Displayable {
-  abstract readonly type: AssignmentType;
-  date: CalendarDate;
-  protected _person_uuid: Writable<string>;
-
-  constructor(props: AssignmentProps, state: State, uuid?: string) {
-    super(
-      {
-        name: "Assignment",
-        ...props,
-      },
-      state,
-      uuid,
-    );
-    this._person_uuid = writable(uuidOf(props.person));
-    this.date = props.date;
-  }
-
-  static rGetOn(state: State, date: CalendarDate): Readable<Assignment[]> {
-    return derived(state.assignments, (assignments) => {
-      assignments.filter((a) => isSameDay(a.date, date));
-    });
-  }
-
-  static rGetForPerson(state: State, person: Person): Readable<Assignment[]> {
-    return derived(state.assignments, (assignments) => {
-      assignments.filter((a) => a.person?.eq(person));
-    });
-  }
-
-  static fromJSON(json: JsonObject, state: State): Assignment {
-    const type = assignmentType.parse(json.type);
-    switch (type) {
-      case "simple":
-        return SimpleAssignment.fromJSON(json, state);
-      case "day_off":
-        return DayOff.fromJSON(json, state);
-      case "granular":
-        throw new Error("TODO: Granular assignments are not yet supported");
-    }
-  }
-
-  static propsFromJSON(json: JsonObject, state: State): AssignmentProps {
-    return {
-      ...super.fromJSON(json, state),
-      person: z.string().parse(json.person),
-      date: z.string().transform(parseDate).parse(json.date),
-    };
-  }
-
-  toJSON(): JsonObject {
-    return {
-      ...super.toJSON(),
-      type: this.type,
-      person: _get(this._person_uuid),
-      date: this.date.toString(),
-    };
-  }
-
-  copy(): Assignment {
-    return Assignment.fromJSON(this.toJSON(), this.state);
-  }
-
-  get person(): Person | undefined {
-    return _get(this.rPerson);
-  }
-
-  set person(person: Person) {
-    this.rPerson.set(person);
-=======
 import { CalendarDate, parseDate, type DateValue } from "@internationalized/date";
 import { Shift } from "./shift";
 import { Person } from "./person";
@@ -305,14 +215,9 @@
       set,
       update,
     };
->>>>>>> 58c2ca65
-  }
-}
-
-<<<<<<< HEAD
-  get rPerson(): Writable<Person | undefined> {
-    return subsetOne(this.state._people, this._person_uuid);
-=======
+  }
+}
+
 // ---- Assignment Pattern ----
 
 export interface AssignmentPatternProps {
@@ -331,49 +236,8 @@
     this.pattern = props.pattern;
     this._person = uuidOf(props.person);
     this.params = props.params;
->>>>>>> 58c2ca65
-  }
-}
-
-<<<<<<< HEAD
-export class DayOff extends Assignment {
-  type: AssignmentType = "day_off";
-
-  constructor(props: AssignmentProps, state: State, uuid?: string) {
-    const person = _get(state._people).get(uuidOf(props.person));
-    super(
-      {
-        name: "Day Off",
-        description: `${person?.name || "This person"} is taking a day off on this date`,
-        icon: Icon.fromString("lucide:calendar-off", "red"),
-        ...props,
-      },
-      state,
-      uuid,
-    );
-  }
-
-  static rGetOn(state: State, date: CalendarDate): Readable<DayOff[]> {
-    return derived(state.assignments, (assignments) => {
-      assignments.filter((a) => a instanceof DayOff && isSameDay(a.date, date));
-    });
-  }
-
-  static rGetForPerson(state: State, person: Person): Readable<DayOff[]> {
-    return derived(state.assignments, (assignments) => {
-      assignments.filter((a) => a instanceof DayOff && a.person?.eq(person));
-    });
-  }
-
-  static fromJSON(json: JsonObject, state: State): DayOff {
-    return new DayOff(
-      {
-        ...Assignment.propsFromJSON(json, state),
-      },
-      state,
-      z.optional(z.string()).parse(json.uuid),
-    );
-=======
+  }
+
   static fromJSON(json: JsonObject, state: State): AssignmentPattern {
     return new AssignmentPattern(
       {
@@ -401,9 +265,11 @@
         pattern: this.pattern.copy(),
         person: this._person,
       },
-      this.state,
-      this.uuid,
+      state,
+      uuid,
     );
+    this._person_uuid = writable(uuidOf(props.person));
+    this.date = props.date;
   }
 
   expand(after?: DateValue, before?: DateValue, inclusive = true, limit = -1): Assignments {
@@ -419,31 +285,8 @@
 
   set shift(shift: Shift | undefined) {
     this.params.shift = shift ? uuidOf(shift) : undefined;
->>>>>>> 58c2ca65
-  }
-}
-
-<<<<<<< HEAD
-export interface SimpleAssignmentProps extends AssignmentProps {
-  shift: IdOr<Shift>;
-}
-
-export class SimpleAssignment extends Assignment {
-  type: AssignmentType = "simple";
-  private _shift_uuid: Writable<string>;
-
-  constructor(props: SimpleAssignmentProps, state: State, uuid?: string) {
-    const shift = _get(state._shifts).get(uuidOf(props.shift));
-    super(
-      {
-        ...shift,
-        ...props,
-      },
-      state,
-      uuid,
-    );
-    this._shift_uuid = writable(uuidOf(props.shift));
-=======
+  }
+
   get shift(): Shift | undefined {
     const uuid = this.params.shift ? uuidOf(this.params.shift) : undefined;
     if (uuid) {
@@ -460,53 +303,9 @@
 
   get person(): Person | undefined {
     return _get(this.state._people).get(this._person);
->>>>>>> 58c2ca65
-  }
-}
-
-<<<<<<< HEAD
-  static rGetOn(state: State, date: CalendarDate): Readable<SimpleAssignment[]> {
-    return derived(state.assignments, (assignments) => {
-      assignments.filter((a) => a instanceof SimpleAssignment && isSameDay(a.date, date));
-    });
-  }
-
-  static rGetForPerson(state: State, person: Person): Readable<SimpleAssignment[]> {
-    return derived(state.assignments, (assignments) => {
-      assignments.filter((a) => a instanceof SimpleAssignment && a.person?.eq(person));
-    });
-  }
-
-  static rGetForShift(state: State, shift: Shift): Readable<SimpleAssignment[]> {
-    return derived(state.assignments, (assignments) => {
-      assignments.filter((a) => a instanceof SimpleAssignment && a.shift?.eq(shift));
-    });
-  }
-
-  static fromJSON(json: JsonObject, state: State): SimpleAssignment {
-    return new SimpleAssignment(
-      {
-        ...Assignment.propsFromJSON(json, state),
-        shift: z.string().parse(json.shift),
-      },
-      state,
-      z.optional(z.string()).parse(json.uuid),
-    );
-  }
-
-  set shift(shift: Shift) {
-    this.rShift.set(shift);
-  }
-
-  get shift(): Shift | undefined {
-    return _get(this.rShift);
-  }
-
-  get rShift(): Writable<Shift | undefined> {
-    return subsetOne(this.state._shifts, this._shift_uuid);
-  }
-}
-=======
+  }
+}
+
 // ---- Resolving Assignments ----
 
 export type ResolvedAssignment = Assignment & {
@@ -639,5 +438,4 @@
     person: z.string().or(z.any().refine((val) => val instanceof Person)),
     date: z.string().transform(parseDate),
   })
-  .and(assignmentEntrySchema);
->>>>>>> 58c2ca65
+  .and(assignmentEntrySchema);