--- conflicted
+++ resolved
@@ -22,19 +22,12 @@
   readonly stateID: string;
   readonly settings: Writable<Settings>;
   readonly templates: Writable<Templates>;
-<<<<<<< HEAD
-=======
   readonly assignments: Writable<Assignments>;
   readonly _assignmentPatterns: Storage<AssignmentPattern>;
->>>>>>> 58c2ca65
   readonly _properties: Storage<Property<unknown>>;
   readonly _people: Storage<Person>;
   readonly _locations: Storage<Location>;
   readonly _tasks: Storage<Task>;
-<<<<<<< HEAD
-  readonly _assignments: Storage<Assignment>;
-=======
->>>>>>> 58c2ca65
   readonly _shifts: Storage<Shift>;
 
   constructor(stateID?: string) {
@@ -48,21 +41,15 @@
     );
     this._properties = persisted("properties_" + this.stateID, new Map(), {
       serializer: this.mkSerializer(Property.fromJSON),
-<<<<<<< HEAD
     });
     this.templates = persisted("templates_" + this.stateID, defaultTemplates(this), {
       serializer: templatesSerializer(this),
-=======
-    });
-    this.templates = persisted("templates_" + this.stateID, defaultTemplates(this), {
-      serializer: templatesSerializer(this),
     });
     this.assignments = persisted("assignments_" + this.stateID, new Assignments(this), {
       serializer: assignmentsSerializer(this),
     });
     this._assignmentPatterns = persisted("assignment_patterns_" + this.stateID, new Map(), {
       serializer: this.mkSerializer(AssignmentPattern.fromJSON),
->>>>>>> 58c2ca65
     });
     this._tasks = persisted("tasks_" + this.stateID, new Map(), {
       serializer: this.mkSerializer(Task.fromJSON),
@@ -133,13 +120,10 @@
         return map;
       });
     }
-<<<<<<< HEAD
-=======
     this.assignments.update((a) => {
       a.clear();
       return a;
     });
->>>>>>> 58c2ca65
     this.templates.set(defaultTemplates(this));
   }
 
@@ -242,13 +226,10 @@
     }
   }
 
-<<<<<<< HEAD
-=======
   get assignmentPatterns(): Writable<AssignmentPattern[]> {
     return this.createWritable(this._assignmentPatterns);
   }
 
->>>>>>> 58c2ca65
   get properties(): Writable<Property<unknown>[]> {
     return this.createWritable(this._properties);
   }
@@ -259,13 +240,6 @@
 
   get tasks(): Writable<Task[]> {
     return this.createWritable(this._tasks);
-<<<<<<< HEAD
-  }
-
-  get locations(): Writable<Location[]> {
-    return this.createWritable(this._locations);
-=======
->>>>>>> 58c2ca65
   }
 
   get locations(): Writable<Location[]> {
