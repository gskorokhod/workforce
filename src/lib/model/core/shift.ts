--- conflicted
+++ resolved
@@ -1,12 +1,4 @@
 import { Recurrence } from "$lib/model/temporal";
-<<<<<<< HEAD
-import { timeDurationSchema } from "$lib/model/temporal/utils";
-import { type Display } from "$lib/ui";
-import {
-  CalendarDate,
-  isSameDay,
-  Time,
-=======
 import {
   cmpTime,
   fmtTime,
@@ -19,33 +11,21 @@
   parseTime,
   Time,
   toTime,
->>>>>>> 58c2ca65
   type DateValue,
   type TimeDuration,
 } from "@internationalized/date";
 import { get as _get, derived, writable, type Readable, type Writable } from "svelte/store";
-<<<<<<< HEAD
-import type { JsonObject } from "type-fest";
-import { z } from "zod";
-import { Assignment, SimpleAssignment } from "./assignment";
-=======
 import type { JsonObject, JsonValue } from "type-fest";
 import { z } from "zod";
 import { type Assignment } from "./assignment";
->>>>>>> 58c2ca65
 import { Displayable } from "./displayable";
 import { uuidsOf, type IdOr } from "./misc";
 import { ShiftOccurrence } from "./occurrence";
 import { subset, type State } from "./state";
 import type { Task } from "./task";
-<<<<<<< HEAD
-
-interface SimplePattern {
-=======
 import { getPlanningHorizon } from "./settings";
 
 export interface SimplePattern {
->>>>>>> 58c2ca65
   start: Time;
   end: Time;
 }
@@ -68,11 +48,7 @@
  * Represents a shift that a person can work.
  */
 export class Shift extends Displayable {
-<<<<<<< HEAD
-  pattern: Recurrence;
-=======
   rPattern: Writable<Recurrence | SimplePattern>;
->>>>>>> 58c2ca65
   private _paidDuration?: TimeDuration;
   private _task_uuids: Writable<string[]>;
 
@@ -87,22 +63,7 @@
 
     this._task_uuids = writable(uuidsOf(props.tasks || []));
     this._paidDuration = props.paidDuration;
-<<<<<<< HEAD
-
-    if (props.pattern instanceof Recurrence) {
-      this.pattern = props.pattern;
-    } else {
-      const { planningHorizonEnd, planningHorizonStart } = _get(state.settings);
-      this.pattern = Recurrence.daily({
-        startDate: planningHorizonStart,
-        endDate: planningHorizonEnd,
-        start: props.pattern.start,
-        end: props.pattern.end,
-      });
-    }
-=======
     this.rPattern = writable(props.pattern);
->>>>>>> 58c2ca65
   }
 
   /**
@@ -115,11 +76,7 @@
     return new Shift(
       {
         ...super.fromJSON(json, state),
-<<<<<<< HEAD
-        pattern: Recurrence.fromJSON(json.pattern),
-=======
         pattern: patternFromJSON(json.pattern),
->>>>>>> 58c2ca65
         tasks: z
           .array(z.string())
           .nullish()
@@ -142,11 +99,7 @@
   toJSON(): JsonObject {
     return {
       ...super.toJSON(),
-<<<<<<< HEAD
-      pattern: this.pattern.toJSON(),
-=======
       pattern: patternJSON(_get(this.rPattern)),
->>>>>>> 58c2ca65
       tasks: _get(this._task_uuids),
       paidDuration: this._paidDuration ? (this._paidDuration as JsonObject) : null,
     };
@@ -160,11 +113,7 @@
     return new Shift(
       {
         ...super.copy(),
-<<<<<<< HEAD
-        pattern: this.pattern.copy(),
-=======
         pattern: patternCopy(_get(this.rPattern)),
->>>>>>> 58c2ca65
         tasks: _get(this._task_uuids),
         paidDuration: this._paidDuration,
       },
@@ -227,33 +176,6 @@
     return occurrences.map(({ start, end }) => new ShiftOccurrence(start, end, this.copy()));
   }
 
-<<<<<<< HEAD
-  get tasks(): Task[] {
-    return _get(this.rTasks);
-  }
-
-  set tasks(tasks: Task[]) {
-    this.rTasks.set(tasks);
-  }
-
-  get rTasks(): Writable<Task[]> {
-    return subset(this.state._tasks, this._task_uuids);
-  }
-
-  rAssignments(on?: CalendarDate): Readable<Assignment[]> {
-    return derived(this.state.assignments, (assignments) =>
-      assignments.filter((a) => {
-        if (on && !isSameDay(a.date, on)) {
-          return false;
-        }
-        if (a instanceof SimpleAssignment) {
-          return a.shift?.eq(this);
-        }
-        // TODO: Implement complex assignments
-        return false;
-      }),
-    );
-=======
   /**
    * Get all assignments for this shift.
    * @param on Optional date to filter assignments by.
@@ -419,6 +341,5 @@
         .transform((s) => parseTime(s))
         .parse(json.end),
     };
->>>>>>> 58c2ca65
   }
 }