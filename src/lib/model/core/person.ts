<<<<<<< HEAD
import { type Display } from "$lib/ui";
import { CalendarDate, parseDate } from "@internationalized/date";
import { derived, type Readable } from "svelte/store";
import type { JsonObject } from "type-fest";
import { z } from "zod";
import type { Assignment } from "./assignment";
import { type InitialValues } from "./property_values";
import type { State } from "./state";
import { WithProperties } from "./with-properties";

interface PersonProps extends Display {
  email?: string;
  dob?: CalendarDate;
  properties?: InitialValues;
}

export class Person extends WithProperties {
  email?: string;
  dob?: CalendarDate;

  constructor(props: PersonProps, state: State, uuid?: string) {
    super(
      {
        ...props,
        template: "person",
      },
      state,
      uuid,
    );
    this.email = props.email;
    this.dob = props.dob;
  }

  static fromJSON(json: JsonObject, state: State): Person {
    return new Person(
      {
        ...super.fromJSON(json, state),
        email: z
          .string()
          .nullish()
          .transform((x) => x ?? undefined)
          .parse(json.email),
        dob: z
          .string()
          .transform(parseDate)
          .nullish()
          .transform((x) => x ?? undefined)
          .parse(json.dob),
=======
import type { Display } from "$lib/ui";
import { copyArr, has, misc, without } from "$lib/utils";
import { CalendarDate, getLocalTimeZone, now, parseDate } from "@internationalized/date";
import { get } from "svelte/store";
import type { JsonObject, JsonValue } from "type-fest";
import { fullYearsBetween } from "../temporal/utils";
import { Assignment } from "./assignment";
import { Base } from "./base";
import { displayFromJSON, displayToJSON, revivedArr } from "./misc";
import { Qualification } from "./qualification";
import { State } from "./state";
import { Team } from "./team";

/**
 * Represents a member of an organisation who can be assigned to tasks.
 * @interface
 * @property {string} name - The name of the person.
 * @property {Qualification[]} qualifications - The qualifications that the person has.
 * @property {string} role - The job title of the person.
 * @property {URL} [avatar] - The URL of the person's avatar.
 * @property {CalendarDate} [birthday] - The person's birthday.
 * @see Qualification
 * @see CalendarDate
 * @see URL
 */
interface IPerson extends Display {
  qualifications: Qualification[];
  team?: Team;
  role: string;
  birthday?: CalendarDate;
}

/**
 * Represents a member of an organisation who can be assigned to tasks.
 */
export class Person extends Base implements IPerson {
  name: string;
  description?: string;
  avatar?: URL;
  role: string;
  birthday?: CalendarDate;
  private _qualifications: Qualification[];
  private _team?: Team;

  /**
   * A member of an organisation who can be assigned to tasks.
   * @param props Properties of the person.
   * @param state State to bind the person to.
   * @param uuid UUID of the person. If not provided, a new UUID is generated.
   * @see IPerson
   */
  constructor(props: Partial<IPerson>, state?: State, uuid?: string) {
    super(state, uuid);
    this.name = props.name || "";
    this.description = props.description || "";
    this.avatar = props.avatar;
    this.role = props.role || "";
    this.birthday = props.birthday;
    this._qualifications = props.qualifications || [];
    this._team = props.team;
  }

  /**
   * Get a person by UUID from a state or array of people
   * @param from State or array of people to search.
   * @param uuid UUID of the person to get.
   * @returns Person with the specified UUID, or undefined if not found.
   */
  static get(from: State | Person[], uuid: string): Person | undefined {
    if (from instanceof State) {
      return get(from._people).get(uuid)?.copy();
    }
    return from.find((person) => person.uuid === uuid)?.copy();
  }

  /**
   * Get all people from a state
   * @param from State to get all people from.
   * @returns Array of people.
   */
  static getAll(from: State | Person[]): Person[] {
    if (from instanceof State) {
      return copyArr(Array.from(get(from._people).values()));
    }
    return copyArr(from);
  }

  /**
   * Get all people with a specific set of qualifications from a state
   * @param from State or array of people to search.
   * @param qualification Qualification or array of qualifications to search for.
   * @returns Array of people with the specified qualifications.
   */
  static getWith(from: State | Person[], qualification: Qualification | Qualification[]): Person[] {
    const all = this.getAll(from);
    const qualifications = Array.isArray(qualification) ? qualification : [qualification];
    return all.filter((person) =>
      qualifications.every((qualification) => has(person.qualifications, qualification)),
    );
  }

  /**
   * Get all people that satisfy a filter function from a state
   * @param from State or array of people to search.
   * @param filter Predicate function to filter people.
   * @returns Array of people that satisfy the filter.
   */
  static getBy(from: State | Person[], filter: (person: Person) => boolean): Person[] {
    return this.getAll(from).filter(filter);
  }

  /**
   * Create a new person from a JSON value
   * @param json JSON value to create the person from.
   * @param state State to revive references and bind the person to.
   * @returns new Person, bound to the state if provided.
   */
  static fromJSON(json: JsonValue, state?: State): Person {
    const { uuid, qualifications, role, birthday, team } = json as JsonObject;
    return new Person(
      {
        ...displayFromJSON(json),
        qualifications: revivedArr(Qualification, qualifications, state),
        team: team ? Team.fromJSON(team as JsonObject, state) : undefined,
        role: role as string,
        birthday: birthday ? parseDate(birthday as string) : undefined,
>>>>>>> 52b6b597
      },
      state,
      z.optional(z.string()).parse(json.uuid),
    );
  }

  toJSON(): JsonObject {
<<<<<<< HEAD
    return {
      ...super.toJSON(),
      email: this.email ?? null,
      dob: this.dob?.toString() ?? null,
=======
    const ans: JsonObject = {
      uuid: this.uuid,
      ...displayToJSON(this),
      qualifications: this.qualifications.map((qualification) => qualification.toJSON()),
      team: this._team?.toJSON() || null,
      role: this.role,
>>>>>>> 52b6b597
    };
  }

  copy(): Person {
    return new Person(
      {
<<<<<<< HEAD
        ...super.copy(),
        email: this.email,
        dob: this.dob?.copy(),
=======
        name: this.name,
        description: this.description,
        role: this.role,
        qualifications: copyArr(this.qualifications),
        team: this._team?.copy(),
        avatar: this.avatar ? new URL(this.avatar.href) : undefined,
        birthday: this.birthday?.copy(),
>>>>>>> 52b6b597
      },
      this.state,
      this.uuid,
    );
  }

<<<<<<< HEAD
  get rAssignments(): Readable<Assignment[]> {
    return derived(this.state.assignments, (assignments) =>
      assignments.filter((a) => a.person?.eq(this)),
    );
=======
  /**
   * Write this Person and their qualifications to the state
   */
  put() {
    if (this.state) {
      this.state.put(this);
      this._team?.put();
      this._qualifications.forEach((qualification) => qualification.put());
    }
  }

  /**
   * Add a qualification to the person
   * @param qualification qualification to add to the person.
   */
  addQualification(qualification: Qualification): void {
    if (!has(this.qualifications, qualification)) {
      this._qualifications.push(qualification);
    }
  }

  /**
   * Remove a qualification from the person, if they have it
   * @param qualification qualification to remove from the person.
   */
  removeQualification(qualification: Qualification): void {
    if (has(this.qualifications, qualification)) {
      this.qualifications = without(this.qualifications, qualification);
    }
  }

  /**
   * Get all assignments for the person from the state
   * @returns Array of assignments for the person.
   * Note: This looks up assignments from the Person's bound state. If the Person is not bound to a state, this will return an empty array.
   */
  getAssignments(): Assignment[] {
    if (!this.state) {
      return [];
    }
    return Assignment.getForPerson(this.state, this);
  }

  /**
   * Get the person's qualifications
   */
  get qualifications(): Qualification[] {
    if (!this.state) {
      return copyArr(this._qualifications);
    }
    return this._qualifications
      .map((s) => s.get())
      .filter((s) => s !== undefined) as Qualification[];
  }

  /**
   * Set the person's qualifications
   */
  set qualifications(qs: Qualification[]) {
    this._qualifications = copyArr(qs);
  }

  /**
   * Get the initials of the person's name
   */
  get initials(): string {
    return misc.getInitials(this.name);
  }

  /**
   * Get the person's age
   * @returns The person's age in years, or undefined if the birthday is not set.
   */
  get age(): number | undefined {
    if (!this.birthday) {
      return undefined;
    }
    return fullYearsBetween(this.birthday, now(getLocalTimeZone()));
>>>>>>> 52b6b597
  }

  /**
   * Get the team that the person is a part of
   */
  get team(): Team | undefined {
    return this._team?.get() as Team | undefined;
  }
}<|MERGE_RESOLUTION|>--- conflicted
+++ resolved
@@ -1,4 +1,3 @@
-<<<<<<< HEAD
 import { type Display } from "$lib/ui";
 import { CalendarDate, parseDate } from "@internationalized/date";
 import { derived, type Readable } from "svelte/store";
@@ -47,134 +46,6 @@
           .nullish()
           .transform((x) => x ?? undefined)
           .parse(json.dob),
-=======
-import type { Display } from "$lib/ui";
-import { copyArr, has, misc, without } from "$lib/utils";
-import { CalendarDate, getLocalTimeZone, now, parseDate } from "@internationalized/date";
-import { get } from "svelte/store";
-import type { JsonObject, JsonValue } from "type-fest";
-import { fullYearsBetween } from "../temporal/utils";
-import { Assignment } from "./assignment";
-import { Base } from "./base";
-import { displayFromJSON, displayToJSON, revivedArr } from "./misc";
-import { Qualification } from "./qualification";
-import { State } from "./state";
-import { Team } from "./team";
-
-/**
- * Represents a member of an organisation who can be assigned to tasks.
- * @interface
- * @property {string} name - The name of the person.
- * @property {Qualification[]} qualifications - The qualifications that the person has.
- * @property {string} role - The job title of the person.
- * @property {URL} [avatar] - The URL of the person's avatar.
- * @property {CalendarDate} [birthday] - The person's birthday.
- * @see Qualification
- * @see CalendarDate
- * @see URL
- */
-interface IPerson extends Display {
-  qualifications: Qualification[];
-  team?: Team;
-  role: string;
-  birthday?: CalendarDate;
-}
-
-/**
- * Represents a member of an organisation who can be assigned to tasks.
- */
-export class Person extends Base implements IPerson {
-  name: string;
-  description?: string;
-  avatar?: URL;
-  role: string;
-  birthday?: CalendarDate;
-  private _qualifications: Qualification[];
-  private _team?: Team;
-
-  /**
-   * A member of an organisation who can be assigned to tasks.
-   * @param props Properties of the person.
-   * @param state State to bind the person to.
-   * @param uuid UUID of the person. If not provided, a new UUID is generated.
-   * @see IPerson
-   */
-  constructor(props: Partial<IPerson>, state?: State, uuid?: string) {
-    super(state, uuid);
-    this.name = props.name || "";
-    this.description = props.description || "";
-    this.avatar = props.avatar;
-    this.role = props.role || "";
-    this.birthday = props.birthday;
-    this._qualifications = props.qualifications || [];
-    this._team = props.team;
-  }
-
-  /**
-   * Get a person by UUID from a state or array of people
-   * @param from State or array of people to search.
-   * @param uuid UUID of the person to get.
-   * @returns Person with the specified UUID, or undefined if not found.
-   */
-  static get(from: State | Person[], uuid: string): Person | undefined {
-    if (from instanceof State) {
-      return get(from._people).get(uuid)?.copy();
-    }
-    return from.find((person) => person.uuid === uuid)?.copy();
-  }
-
-  /**
-   * Get all people from a state
-   * @param from State to get all people from.
-   * @returns Array of people.
-   */
-  static getAll(from: State | Person[]): Person[] {
-    if (from instanceof State) {
-      return copyArr(Array.from(get(from._people).values()));
-    }
-    return copyArr(from);
-  }
-
-  /**
-   * Get all people with a specific set of qualifications from a state
-   * @param from State or array of people to search.
-   * @param qualification Qualification or array of qualifications to search for.
-   * @returns Array of people with the specified qualifications.
-   */
-  static getWith(from: State | Person[], qualification: Qualification | Qualification[]): Person[] {
-    const all = this.getAll(from);
-    const qualifications = Array.isArray(qualification) ? qualification : [qualification];
-    return all.filter((person) =>
-      qualifications.every((qualification) => has(person.qualifications, qualification)),
-    );
-  }
-
-  /**
-   * Get all people that satisfy a filter function from a state
-   * @param from State or array of people to search.
-   * @param filter Predicate function to filter people.
-   * @returns Array of people that satisfy the filter.
-   */
-  static getBy(from: State | Person[], filter: (person: Person) => boolean): Person[] {
-    return this.getAll(from).filter(filter);
-  }
-
-  /**
-   * Create a new person from a JSON value
-   * @param json JSON value to create the person from.
-   * @param state State to revive references and bind the person to.
-   * @returns new Person, bound to the state if provided.
-   */
-  static fromJSON(json: JsonValue, state?: State): Person {
-    const { uuid, qualifications, role, birthday, team } = json as JsonObject;
-    return new Person(
-      {
-        ...displayFromJSON(json),
-        qualifications: revivedArr(Qualification, qualifications, state),
-        team: team ? Team.fromJSON(team as JsonObject, state) : undefined,
-        role: role as string,
-        birthday: birthday ? parseDate(birthday as string) : undefined,
->>>>>>> 52b6b597
       },
       state,
       z.optional(z.string()).parse(json.uuid),
@@ -182,129 +53,29 @@
   }
 
   toJSON(): JsonObject {
-<<<<<<< HEAD
     return {
       ...super.toJSON(),
       email: this.email ?? null,
       dob: this.dob?.toString() ?? null,
-=======
-    const ans: JsonObject = {
-      uuid: this.uuid,
-      ...displayToJSON(this),
-      qualifications: this.qualifications.map((qualification) => qualification.toJSON()),
-      team: this._team?.toJSON() || null,
-      role: this.role,
->>>>>>> 52b6b597
     };
   }
 
   copy(): Person {
     return new Person(
       {
-<<<<<<< HEAD
         ...super.copy(),
         email: this.email,
         dob: this.dob?.copy(),
-=======
-        name: this.name,
-        description: this.description,
-        role: this.role,
-        qualifications: copyArr(this.qualifications),
-        team: this._team?.copy(),
-        avatar: this.avatar ? new URL(this.avatar.href) : undefined,
-        birthday: this.birthday?.copy(),
->>>>>>> 52b6b597
       },
       this.state,
       this.uuid,
     );
   }
 
-<<<<<<< HEAD
   get rAssignments(): Readable<Assignment[]> {
     return derived(this.state.assignments, (assignments) =>
       assignments.filter((a) => a.person?.eq(this)),
     );
-=======
-  /**
-   * Write this Person and their qualifications to the state
-   */
-  put() {
-    if (this.state) {
-      this.state.put(this);
-      this._team?.put();
-      this._qualifications.forEach((qualification) => qualification.put());
-    }
-  }
-
-  /**
-   * Add a qualification to the person
-   * @param qualification qualification to add to the person.
-   */
-  addQualification(qualification: Qualification): void {
-    if (!has(this.qualifications, qualification)) {
-      this._qualifications.push(qualification);
-    }
-  }
-
-  /**
-   * Remove a qualification from the person, if they have it
-   * @param qualification qualification to remove from the person.
-   */
-  removeQualification(qualification: Qualification): void {
-    if (has(this.qualifications, qualification)) {
-      this.qualifications = without(this.qualifications, qualification);
-    }
-  }
-
-  /**
-   * Get all assignments for the person from the state
-   * @returns Array of assignments for the person.
-   * Note: This looks up assignments from the Person's bound state. If the Person is not bound to a state, this will return an empty array.
-   */
-  getAssignments(): Assignment[] {
-    if (!this.state) {
-      return [];
-    }
-    return Assignment.getForPerson(this.state, this);
-  }
-
-  /**
-   * Get the person's qualifications
-   */
-  get qualifications(): Qualification[] {
-    if (!this.state) {
-      return copyArr(this._qualifications);
-    }
-    return this._qualifications
-      .map((s) => s.get())
-      .filter((s) => s !== undefined) as Qualification[];
-  }
-
-  /**
-   * Set the person's qualifications
-   */
-  set qualifications(qs: Qualification[]) {
-    this._qualifications = copyArr(qs);
-  }
-
-  /**
-   * Get the initials of the person's name
-   */
-  get initials(): string {
-    return misc.getInitials(this.name);
-  }
-
-  /**
-   * Get the person's age
-   * @returns The person's age in years, or undefined if the birthday is not set.
-   */
-  get age(): number | undefined {
-    if (!this.birthday) {
-      return undefined;
-    }
-    return fullYearsBetween(this.birthday, now(getLocalTimeZone()));
->>>>>>> 52b6b597
   }
 
   /**
