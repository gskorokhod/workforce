import { type Copy, type Eq } from "$lib/utils";
import type { JsonObject } from "type-fest";
import { v4 as uuidv4 } from "uuid";
import type { State } from "./state";

/**
 * Base class for all business logic objects in the application.
 * Provides methods for serialization, copying, and state management.
 *
 * Warning: to implement the commit / update semantics, objects are copied.
 * This means that the standard JS equality operator will not work as expected.
 * Use the `eq` method to compare objects.
 */
export abstract class Base implements Copy<Base>, Eq<Base> {
  readonly uuid: string;
  state: State;

  constructor(state: State, uuid?: string) {
    this.uuid = uuid || uuidv4();
    this.state = state;
  }

  /**
   * Create a deep copy of the object.
   */
  abstract copy(): Base;

  /**
   * Convert the object to a JSON value for serialization.
   */
  toJSON(): JsonObject {
<<<<<<< HEAD
    console.log("Base toJSON");
=======
>>>>>>> 58c2ca65
    return {
      uuid: this.uuid,
    };
  }

  /**
   * Check if this object is equal to another object
   * @param other Object to compare to
   * @returns True if the objects are equal, false otherwise
   */
  eq(other: Base): boolean {
    return this.uuid === other.uuid;
  }

  /**
   * Get this object's corresponding copy in the global state
   * @returns That object, or undefined if it doesn't exist
   */
  pull(): Base | undefined {
    return this.state.get(this.uuid);
  }

  /**
   * Add or update the object in the state it is bound to.
   */
  push() {
    return this.state.put(this);
  }

  delete() {
    return this.state.delete(this);
  }
}<|MERGE_RESOLUTION|>--- conflicted
+++ resolved
@@ -29,10 +29,6 @@
    * Convert the object to a JSON value for serialization.
    */
   toJSON(): JsonObject {
-<<<<<<< HEAD
-    console.log("Base toJSON");
-=======
->>>>>>> 58c2ca65
     return {
       uuid: this.uuid,
     };
