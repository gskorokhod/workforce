--- conflicted
+++ resolved
@@ -107,8 +107,6 @@
   const newL = Math.min(100, Math.max(0, l + (Math.random() - 0.5) * lightnessSpread));
 
   return Color.hsl(newH, newS, newL);
-<<<<<<< HEAD
-=======
 }
 
 export function range(end: number, start = 0, step = 1): number[] {
@@ -139,5 +137,4 @@
   URL.revokeObjectURL(url);
 
   console.log(`${fileName || "data.json"} downloaded.`);
->>>>>>> 58c2ca65
 }