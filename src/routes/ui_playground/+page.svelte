--- conflicted
+++ resolved
@@ -226,11 +226,7 @@
       <EditDialog selected={$people[0]} title="Edit Person">
         <Button>Edit Person</Button>
       </EditDialog>
-<<<<<<< HEAD
-      <EditDialog item={$properties[0]} title="Edit Property">
-=======
       <EditDialog selected={$properties[0]} title="Edit Property">
->>>>>>> 58c2ca65
         <Button>Edit Property</Button>
       </EditDialog>
       <EditDialog selected={$tasks[0]} title="Edit Task">
