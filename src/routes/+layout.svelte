<script lang="ts">
  import { NavMenu } from "$lib/components/nav-menu";
  import { ModeWatcher } from "mode-watcher";
  import "../app.css";
</script>

<ModeWatcher />

<NavMenu />

<<<<<<< HEAD
<div class="flex h-dvh w-dvw flex-col overflow-y-scroll bg-gray-100 pl-20">
  <div class="flex flex-col p-2">
=======
<div class="flex h-dvh w-dvw flex-col overflow-y-scroll bg-background pl-16">
  <div class="flex flex-col p-4">
>>>>>>> 58c2ca65
    <slot />
  </div>
</div><|MERGE_RESOLUTION|>--- conflicted
+++ resolved
@@ -8,13 +8,8 @@
 
 <NavMenu />
 
-<<<<<<< HEAD
-<div class="flex h-dvh w-dvw flex-col overflow-y-scroll bg-gray-100 pl-20">
-  <div class="flex flex-col p-2">
-=======
 <div class="flex h-dvh w-dvw flex-col overflow-y-scroll bg-background pl-16">
   <div class="flex flex-col p-4">
->>>>>>> 58c2ca65
     <slot />
   </div>
 </div>