--- conflicted
+++ resolved
@@ -4,69 +4,6 @@
 
 @layer base {
   :root {
-<<<<<<< HEAD
-    --background: 0 0% 100%;
-    --foreground: 222.2 84% 4.9%;
-
-    --muted: 210 40% 96.1%;
-    --muted-foreground: 215.4 16.3% 46.9%;
-
-    --popover: 0 0% 100%;
-    --popover-foreground: 222.2 84% 4.9%;
-
-    --card: 0 0% 100%;
-    --card-foreground: 222.2 84% 4.9%;
-
-    --border: 214.3 31.8% 91.4%;
-    --input: 214.3 31.8% 91.4%;
-
-    --primary: 222.2 47.4% 11.2%;
-    --primary-foreground: 210 40% 98%;
-
-    --secondary: 210 40% 96.1%;
-    --secondary-foreground: 222.2 47.4% 11.2%;
-
-    --accent: 210 40% 96.1%;
-    --accent-foreground: 222.2 47.4% 11.2%;
-
-    --destructive: 0 72.2% 50.6%;
-    --destructive-foreground: 210 40% 98%;
-
-    --ring: 222.2 84% 4.9%;
-
-    --radius: 0.5rem;
-  }
-
-  .dark {
-    --background: 222.2 84% 4.9%;
-    --foreground: 210 40% 98%;
-
-    --muted: 217.2 32.6% 17.5%;
-    --muted-foreground: 215 20.2% 65.1%;
-
-    --popover: 222.2 84% 4.9%;
-    --popover-foreground: 210 40% 98%;
-
-    --card: 222.2 84% 4.9%;
-    --card-foreground: 210 40% 98%;
-
-    --border: 217.2 32.6% 17.5%;
-    --input: 217.2 32.6% 17.5%;
-
-    --primary: 210 40% 98%;
-    --primary-foreground: 222.2 47.4% 11.2%;
-
-    --secondary: 217.2 32.6% 17.5%;
-    --secondary-foreground: 210 40% 98%;
-
-    --accent: 217.2 32.6% 17.5%;
-    --accent-foreground: 210 40% 98%;
-
-    --destructive: 0 62.8% 30.6%;
-    --destructive-foreground: 210 40% 98%;
-
-    --ring: 212.7 26.8% 83.9%;
-=======
     --background: 0 0% 95.9%;
     --foreground: 240 10% 3.9%;
     --card: 0 0% 100%;
@@ -108,7 +45,6 @@
     --border: 240 3.7% 15.9%;
     --input: 240 3.7% 15.9%;
     --ring: 240 4.9% 83.9%;
->>>>>>> 58c2ca65
   }
 }
 
